// Copyright (c) 2017 The Raven Core developers
// Distributed under the MIT software license, see the accompanying
// file COPYING or http://www.opensource.org/licenses/mit-license.php.

//#include <amount.h>
//#include <base58.h>
#include <assets/assets.h>
#include <assets/assetdb.h>
#include <tinyformat.h>
//#include <rpc/server.h>
//#include <script/standard.h>
//#include <utilstrencodings.h>

#include "amount.h"
#include "base58.h"
#include "chain.h"
#include "consensus/validation.h"
#include "core_io.h"
#include "httpserver.h"
#include "validation.h"
#include "net.h"
#include "policy/feerate.h"
#include "policy/fees.h"
#include "policy/policy.h"
#include "policy/rbf.h"
#include "rpc/mining.h"
#include "rpc/safemode.h"
#include "rpc/server.h"
#include "script/sign.h"
#include "timedata.h"
#include "util.h"
#include "utilmoneystr.h"
#include "wallet/coincontrol.h"
#include "wallet/feebumper.h"
#include "wallet/wallet.h"
#include "wallet/walletdb.h"


UniValue issue(const JSONRPCRequest& request)
{
    CWallet * const pwallet = GetWalletForJSONRPCRequest(request);
    if (!EnsureWalletIsAvailable(pwallet, request.fHelp)) {
        return NullUniValue;
    }

    if (request.fHelp || request.params.size() < 3 || request.params.size() > 7)
        throw std::runtime_error(
            "issue \"asset-name\" qty \"address\" ( units ) ( reissuable ) ( has_ipfs ) \"( ipfs_hash )\"\n"
            "\nIssue an asset with unique name.\n"
            "Unit as 1 for whole units, or 0.00000001 for satoshi-like units.\n"
            "Qty should be whole number.\n"
            "Reissuable is true/false for whether additional units can be issued by the original issuer.\n"

            "\nArguments:\n"
            "1. \"asset_name\"            (string, required) a unique name\n"
            "2. \"qty\"                   (integer, required) the number of units to be issued\n"
            "3. \"to_address\"            (string), required), address asset will be sent to, if it is empty, address will be generated for you\n"
            "4. \"units\"                 (integer, optional, default=0, min=0, max=8), the number of decimals precision for the asset (0 for whole units (\"1\"), 8 for max precision (\"1.00000000\")\n"
            "5. \"reissuable\"            (boolean, optional, default=false), whether future reissuance is allowed\n"
            "6. \"has_ipfs\"              (boolean, optional, default=false), whether ifps hash is going to be added to the asset\n"
            "7. \"ipfs_hash\"             (string, optional but required if has_ipfs = 1), an ipfs hash\n"

            "\nResult:\n"
            "\"txid\"                     (string) The transaction id\n"

            "\nExamples:\n"
            + HelpExampleCli("issue", "\"myassetname\" 1000 \"myaddress\"")
            + HelpExampleCli("issue", "\"myassetname\" 1000 \"myaddress\" \"0.0001\"")
            + HelpExampleCli("issue", "\"myassetname\" 1000 \"myaddress\" \"0.01\" true")
        );


    ObserveSafeMode();
    LOCK2(cs_main, pwallet->cs_wallet);

    EnsureWalletIsUnlocked(pwallet);

    std::string asset_name = request.params[0].get_str();

    CAmount nAmount = AmountFromValue(request.params[1]);

    std::string address = request.params[2].get_str();

    if (address != "") {
        CTxDestination destination = DecodeDestination(address);
        if (!IsValidDestination(destination)) {
            throw JSONRPCError(RPC_INVALID_ADDRESS_OR_KEY, std::string("Invalid Raven address: ") + address);
        }
    } else {
        // Create a new address
        std::string strAccount;

        if (!pwallet->IsLocked()) {
            pwallet->TopUpKeyPool();
        }

        // Generate a new key that is added to wallet
        CPubKey newKey;
        if (!pwallet->GetKeyFromPool(newKey)) {
            throw JSONRPCError(RPC_WALLET_KEYPOOL_RAN_OUT, "Error: Keypool ran out, please call keypoolrefill first");
        }
        CKeyID keyID = newKey.GetID();

        pwallet->SetAddressBook(keyID, strAccount, "receive");

        address = EncodeDestination(keyID);
    }

    int units = 1;
    if (request.params.size() > 3)
        units = request.params[3].get_int();
    bool reissuable = false;
    if (request.params.size() > 4)
        reissuable = request.params[4].get_bool();

    bool has_ipfs = false;
    if (request.params.size() > 5)
        has_ipfs = request.params[5].get_bool();

    std::string ipfs_hash = "";
    if (request.params.size() > 6 && has_ipfs)
        ipfs_hash = request.params[6].get_str();

    CNewAsset asset(asset_name, nAmount, units, reissuable ? 1 : 0, has_ipfs ? 1 : 0, ipfs_hash);

    // Validate the assets data
    std::string strError;
    if (!asset.IsValid(strError, *passets)) {
        throw JSONRPCError(RPC_INVALID_PARAMETER, strError);
    }

    CAmount curBalance = pwallet->GetBalance();

    // Get the current burn amount for issuing an asset
    CAmount burnAmount = GetIssueAssetBurnAmount();

    // Check to make sure the wallet has the RVN required by the burnAmount
    if (curBalance < burnAmount) {
        throw JSONRPCError(RPC_WALLET_INSUFFICIENT_FUNDS, "Insufficient funds");
    }

    if (pwallet->GetBroadcastTransactions() && !g_connman) {
        throw JSONRPCError(RPC_CLIENT_P2P_DISABLED, "Error: Peer-to-peer functionality missing or disabled");
    }

    // Get the script for the burn address
    CScript scriptPubKey = GetScriptForDestination(DecodeDestination(Params().IssueAssetBurnAddress()));

    CMutableTransaction mutTx;

    CWalletTx wtxNew;
    CCoinControl coin_control;

    // Create and send the transaction
    CReserveKey reservekey(pwallet);
    CAmount nFeeRequired;
    std::string strTxError;
    std::vector<CRecipient> vecSend;
    int nChangePosRet = -1;
    bool fSubtractFeeFromAmount = false;
    CRecipient recipient = {scriptPubKey, burnAmount, fSubtractFeeFromAmount};
    vecSend.push_back(recipient);
    if (!pwallet->CreateTransactionWithAsset(vecSend, wtxNew, reservekey, nFeeRequired, nChangePosRet, strTxError, coin_control, asset, DecodeDestination(address))) {
        if (!fSubtractFeeFromAmount && burnAmount + nFeeRequired > curBalance)
            strTxError = strprintf("Error: This transaction requires a transaction fee of at least %s", FormatMoney(nFeeRequired));
        throw JSONRPCError(RPC_WALLET_ERROR, strTxError);
    }

    CValidationState state;
    if (!pwallet->CommitTransaction(wtxNew, reservekey, g_connman.get(), state)) {
        strTxError = strprintf("Error: The transaction was rejected! Reason given: %s", state.GetRejectReason());
        throw JSONRPCError(RPC_WALLET_ERROR, strTxError);
    }

    UniValue result(UniValue::VARR);
    result.push_back(wtxNew.GetHash().GetHex());
    return result;
}

UniValue getaddressbalances(const JSONRPCRequest& request)
{
    if (request.fHelp || request.params.size() < 1)
        throw std::runtime_error(
            "getaddressbalances \"address\" ( minconf )\n"
            "\nReturns a list of all the asset balances for address in this node's wallet, with at least minconf confirmations.\n"

            "\nArguments:\n"
            "1. \"address\"               (string, required) a raven address\n"
            "2. \"minconf\"               (integer, optional, default=1) the minimum required confirmations\n"

            "\nResult:\n"
            "{\n"
            "  (asset_name) : (quantity),\n"
            "  ...\n"
            "}\n"

            "\nExamples:\n"
            + HelpExampleCli("getaddressbalances", "\"myaddress\"")
            + HelpExampleCli("getaddressbalances", "\"myaddress\" 5")
        );

    std::string address = request.params[0].get_str();
    CTxDestination destination = DecodeDestination(address);
    if (!IsValidDestination(destination)) {
        throw JSONRPCError(RPC_INVALID_ADDRESS_OR_KEY, std::string("Invalid Raven address: ") + address);
    }

    int minconf = 1;
    if (!request.params[1].isNull()) {
        if (request.params[1].get_int() != 1) {
            throw JSONRPCError(RPC_INVALID_PARAMETER, std::string("TODO: implement miniconf != 1"));
        }
        minconf = request.params[1].get_int();
        if (minconf < 1) {
            throw JSONRPCError(RPC_INVALID_PARAMETER, std::string("Invalid minconf: ") + std::to_string(minconf));
        }
    }

    LOCK(cs_main);
    UniValue result(UniValue::VOBJ);

    if (!passets)
        return NullUniValue;

    for (auto it : passets->mapAssetsAddressAmount) {
        if (address.compare(it.first.second) == 0) {
            result.push_back(Pair(it.first.first, it.second));
        }
    }

    return result;
}

UniValue getassetdata(const JSONRPCRequest& request)
{
    if (request.fHelp || request.params.size() != 1)
        throw std::runtime_error(
                "getassetdata asset_name\n"
                "\nReturns assets metadata if that asset exists\n"

                "\nArguments:\n"
                "1. \"asset_name\"               (string, required) the name of the asset\n"

                "\nResult:\n"
                "[ "
                "{ name: (string)\n"
                "  amount: (number)\n"
                "  units: (number)\n"
                "  reissuable: (number)\n"
                "  has_ipfs: (number)\n"
                "  ipfs_hash: (hash)}\n, only if has_ipfs = 1"
                "{...}, {...}\n"
                "]\n"

                "\nExamples:\n"
                + HelpExampleCli("getallassets", "\"assetname\"")
        );


    std::string asset_name = request.params[0].get_str();

    LOCK(cs_main);
    UniValue result (UniValue::VARR);

    if (passets) {
        CNewAsset asset;
        if (!passets->GetAssetIfExists(asset_name, asset))
            return NullUniValue;

        UniValue value(UniValue::VOBJ);
<<<<<<< HEAD
        value.push_back(Pair("name: ", asset.strName));
        value.push_back(Pair("amount: ", ValueFromAmount(asset.nAmount)));
        value.push_back(Pair("units: ", asset.units));
        value.push_back(Pair("reissuable: ", asset.nReissuable));
        value.push_back(Pair("has_ipfs: ", asset.nHasIPFS));
=======
        value.push_back(Pair("name", asset.strName));
        value.push_back(Pair("amount", asset.nAmount));
        value.push_back(Pair("units", asset.units));
        value.push_back(Pair("reissuable", asset.nReissuable));
        value.push_back(Pair("has_ipfs", asset.nHasIPFS));
>>>>>>> 56659e91
        if (asset.nHasIPFS)
            value.push_back(Pair("ipfs_hash", asset.strIPFSHash));

        result.push_back(value);

        return result;
    }

    return NullUniValue;
}

UniValue getmyassets(const JSONRPCRequest& request)
{
    if (request.fHelp || request.params.size() > 0)
        throw std::runtime_error(
                "getmyassets\n"
                "\nReturns a list of all asset that are owned by this wallet\n"

                "\nResult:\n"
                "[ "
                "  {\n"
                "    (asset_name):\n"
                "    [\n"
                "      {\n"
                "        \"txid\": txid,\n"
                "        \"index\": index\n"
                "      }\n"
                "      {...}, {...}\n"
                "    ]\n"
                "  }\n"
                "  {...}, {...}\n"
                "]\n"

                "\nExamples:\n"
                + HelpExampleRpc("getmyassets", "")
                + HelpExampleCli("getmyassets", "")
        );


    LOCK(cs_main);
    UniValue result (UniValue::VARR);
    if (passets) {
        UniValue assets(UniValue::VOBJ);
        for (auto it : passets->mapMyUnspentAssets) {
            UniValue outs(UniValue::VARR);
            for (auto out : it.second) {
                UniValue tempOut(UniValue::VOBJ);
                tempOut.push_back(Pair("txid", out.hash.GetHex()));
                tempOut.push_back(Pair("index", std::to_string(out.n)));
                outs.push_back(tempOut);
            }
            assets.push_back(Pair(it.first, outs));
            outs.clear();
        }
        result.push_back(assets);
    }

    return result;
}

// TODO: Used to test database, remove before release(?)
UniValue getassetaddresses(const JSONRPCRequest& request)
{
    if (request.fHelp || request.params.size() != 1)
        throw std::runtime_error(
                "getassetaddresses asset_name\n"
                "\nReturns a list of all address that own the given asset"

                "\nArguments:\n"
                "1. \"asset_name\"               (string, required) name of asset\n"

                "\nResult:\n"
                "[ "
                "address,\n"
                "address,\n"
                "address,\n"
                "...\n"
                "]\n"

                "\nExamples:\n"
                + HelpExampleCli("getassetsaddresses", "assetname")
                + HelpExampleCli("getassetsaddresses", "assetname")
        );

    LOCK(cs_main);

    std::string asset_name = request.params[0].get_str();

    if (!passets)
        return NullUniValue;

    if (!passets->mapAssetsAddresses.count(asset_name))
        return NullUniValue;

    UniValue addresses(UniValue::VOBJ);

    auto setAddresses = passets->mapAssetsAddresses.at(asset_name);
    for (auto it : setAddresses) {
        auto pair = std::make_pair(asset_name, it);

        if (GetBestAssetAddressAmount(*passets, asset_name, it))
            addresses.push_back(Pair(it, ValueFromAmount(passets->mapAssetsAddressAmount.at(pair))));
    }

    return addresses;
}

UniValue transfer(const JSONRPCRequest& request)
{
    CWallet * const pwallet = GetWalletForJSONRPCRequest(request);
    if (!EnsureWalletIsAvailable(pwallet, request.fHelp)) {
        return NullUniValue;
    }

    if (request.fHelp || request.params.size() != 3)
        throw std::runtime_error(
                "transfer asset_name address amount\n"
                "\nTransfers a quantity of an owned asset to a given address"

                "\nArguments:\n"
                "1. \"asset_name\"               (string, required) name of asset\n"
                "2. \"address\"                  (string, required) address to send the asset to\n"
                "3. \"amount\"                   (number, required) number of assets you want to send to the address\n"

                "\nResult:\n"
                "txid"
                "[ \n"
                "txid\n"
                "]\n"

                "\nExamples:\n"
                + HelpExampleCli("transfer", "\"asset_name\" \"address\" \"20\"")
                + HelpExampleCli("transfer", "\"asset_name\" \"address\" \"20\"")
        );

    ObserveSafeMode();
    LOCK2(cs_main, pwallet->cs_wallet);

    EnsureWalletIsUnlocked(pwallet);

    std::string asset_name = request.params[0].get_str();

    std::string address = request.params[1].get_str();

    CAmount nAmount = AmountFromValue(request.params[2]);

    if (!IsValidDestinationString(address))
        throw JSONRPCError(RPC_INVALID_ADDRESS_OR_KEY, std::string("Invalid Raven address: ") + address);

    if (!passets)
        throw JSONRPCError(RPC_DATABASE_ERROR, std::string("passets isn't initialized"));

    std::set<COutPoint> myAssetOutPoints;
    if (!passets->GetAssetsOutPoints(asset_name, myAssetOutPoints))
        throw JSONRPCError(RPC_INVALID_PARAMS, std::string("This wallet doesn't own any assets with the name: ") + asset_name);

    if (myAssetOutPoints.size() == 0)
        throw JSONRPCError(RPC_INVALID_PARAMS, std::string("This wallet doesn't own any assets with the name: ") + asset_name);

    // If it is an ownership transfer, make a quick check to make sure the amount is 1
    if (IsAssetNameAnOwner(asset_name))
        if (nAmount != COIN * 1)
            throw JSONRPCError(RPC_INVALID_PARAMS, std::string("When transfer an 'Ownership Asset' the amount must always be 1. Please try again with the amount of 1"));

    CAmount curBalance = pwallet->GetBalance();

    if (curBalance == 0)
        throw JSONRPCError(RPC_WALLET_INSUFFICIENT_FUNDS, std::string("This wallet doesn't contain any RVN, transfering an asset requires a network fee"));

    if (pwallet->GetBroadcastTransactions() && !g_connman) {
        throw JSONRPCError(RPC_CLIENT_P2P_DISABLED, "Error: Peer-to-peer functionality missing or disabled");
    }

    // Get the script for the burn address
    CScript scriptPubKey = GetScriptForDestination(DecodeDestination(address));

    // Update the scriptPubKey with the transfer asset information
    CAssetTransfer assetTransfer(asset_name, nAmount);
    assetTransfer.ConstructTransaction(scriptPubKey);

    CMutableTransaction mutTx;

    CWalletTx wtxNew;
    CCoinControl coin_control;

    // Create and send the transaction
    CReserveKey reservekey(pwallet);
    CAmount nFeeRequired;
    std::string strTxError;
    std::vector<CRecipient> vecSend;
    int nChangePosRet = -1;
    bool fSubtractFeeFromAmount = false;
    CRecipient recipient = {scriptPubKey, 0, fSubtractFeeFromAmount};
    vecSend.push_back(recipient);
    if (!pwallet->CreateTransactionWithTransferAsset(vecSend, wtxNew, reservekey, nFeeRequired, nChangePosRet, strTxError, coin_control, myAssetOutPoints)) {
        if (!fSubtractFeeFromAmount && nFeeRequired > curBalance)
            strTxError = strprintf("Error: This transaction requires a transaction fee of at least %s", FormatMoney(nFeeRequired));
        throw JSONRPCError(RPC_WALLET_ERROR, strTxError);
    }

    CValidationState state;
    if (!pwallet->CommitTransaction(wtxNew, reservekey, g_connman.get(), state)) {
        strTxError = strprintf("Error: The transaction was rejected! Reason given: %s", state.GetRejectReason());
        throw JSONRPCError(RPC_WALLET_ERROR, strTxError);
    }

    UniValue result(UniValue::VARR);
    result.push_back(wtxNew.GetHash().GetHex());
    return result;
}

UniValue reissue(const JSONRPCRequest& request)
{
    CWallet * const pwallet = GetWalletForJSONRPCRequest(request);
    if (!EnsureWalletIsAvailable(pwallet, request.fHelp)) {
        return NullUniValue;
    }

    if (request.fHelp || request.params.size() > 5 || request.params.size() < 3)
        throw std::runtime_error(
                "reissue \"asset_name\" \"address\" amount reissuable \"new_ipfs\" \n"
                "\nReissues a quantity of an asset to an owned address if you own the Owner Token"
                "\nCan change the reissuable flag during reissuance"
                "\nCan change the ipfs hash during reissuance"

                "\nArguments:\n"
                "1. \"asset_name\"               (string, required) name of asset that is being reissued\n"
                "2. \"address\"                  (string, required) address to send the asset to\n"
                "3. \"amount\"                   (number, required) number of assets to reissue\n"
                "4. \"reissuable\"               (boolean, optional, default=true), whether future reissuance is allowed\n"
                "5. \"new_ifps\"                  (string, optional, default=\"\"), whether to update the current ipfshash\n"

                "\nResult:\n"
                "\"txid\"                     (string) The transaction id\n"

                "\nExamples:\n"
                + HelpExampleCli("reissue", "\"asset_name\" \"address\" \"20\"")
                + HelpExampleCli("reissue", "\"asset_name\" \"address\" \"20\" \"true\" \"JUSTGA63B1T1MNF54OX776PCK8TSXM1JLFDOQ9KF\"")
        );

    ObserveSafeMode();
    LOCK2(cs_main, pwallet->cs_wallet);

    // To send a transaction the wallet must be unlocked
    EnsureWalletIsUnlocked(pwallet);

    // Get that paramaters
    std::string asset_name = request.params[0].get_str();
    std::string address = request.params[1].get_str();
    CAmount nAmount = AmountFromValue(request.params[2]);

    bool reissuable = true;
    if (request.params.size() > 3) {
        reissuable = request.params[3].get_bool();
    }

    std::string newipfs = "";
    if (request.params.size() > 4) {
        newipfs = request.params[4].get_str();
    }

    // Check that validitity of the address
    if (!IsValidDestinationString(address))
        throw JSONRPCError(RPC_INVALID_ADDRESS_OR_KEY, std::string("Invalid Raven address: ") + address);

    // Check the assets name
    if (!IsAssetNameValid(asset_name))
        throw JSONRPCError(RPC_INVALID_PARAMS, std::string("Invalid asset name: ") + asset_name);

    if (IsAssetNameAnOwner(asset_name))
        throw JSONRPCError(RPC_INVALID_PARAMS, std::string("Owner Assets are not able to be reissued"));

    // passets and passetsCache need to be initialized
    if (!passets)
        throw JSONRPCError(RPC_DATABASE_ERROR, std::string("passets isn't initialized"));

    if (!passetsCache)
        throw JSONRPCError(RPC_DATABASE_ERROR, std::string("passetsCache isn't initialized"));

    CReissueAsset reissueAsset(asset_name, nAmount, reissuable, newipfs);

    std::string strError;
    if (!reissueAsset.IsValid(strError, *passets))
        throw JSONRPCError(RPC_VERIFY_ERROR, std::string("Failed to create reissue asset object. Error: ") + strError);

    // Check to make sure this wallet is the owner of the asset
    if(!CheckAssetOwner(asset_name))
        throw JSONRPCError(RPC_INVALID_PARAMS, std::string("This wallet is not the owner of the asset: ") + asset_name);

    // Get the outpoint that belongs to the Owner Asset
    std::set<COutPoint> myAssetOutPoints;
    if (!passets->GetAssetsOutPoints(asset_name + OWNER, myAssetOutPoints))
        throw JSONRPCError(RPC_INVALID_PARAMS, std::string("This wallet can't find the owner token information for: ") + asset_name);

    // Check to make sure we have the right amount of outpoints
    if (myAssetOutPoints.size() == 0)
        throw JSONRPCError(RPC_INVALID_PARAMS, std::string("This wallet doesn't own any assets with the name: ") + asset_name + OWNER);

    if (myAssetOutPoints.size() != 1)
        throw JSONRPCError(RPC_INVALID_PARAMS, std::string("Found multiple Owner Assets. Database is out of sync. You might have to run the wallet with -reindex"));

    // Check the wallet balance
    CAmount curBalance = pwallet->GetBalance();

    // Get the current burn amount for issuing an asset
    CAmount burnAmount = GetReissueAssetBurnAmount();

    // Check to make sure the wallet has the RVN required by the burnAmount
    if (curBalance < burnAmount) {
        throw JSONRPCError(RPC_WALLET_INSUFFICIENT_FUNDS, "Insufficient funds");
    }

    if (pwallet->GetBroadcastTransactions() && !g_connman) {
        throw JSONRPCError(RPC_CLIENT_P2P_DISABLED, "Error: Peer-to-peer functionality missing or disabled");
    }

    // Get the script for the destination address for the assets
    CScript scriptTransferOwnerAsset = GetScriptForDestination(DecodeDestination(address));

    CAssetTransfer assetTransfer(asset_name + OWNER, OWNER_ASSET_AMOUNT);
    assetTransfer.ConstructTransaction(scriptTransferOwnerAsset);

    // Get the script for the burn address
    CScript scriptPubKeyBurn = GetScriptForDestination(DecodeDestination(Params().ReissueAssetBurnAddress()));

    CMutableTransaction mutTx;

    CWalletTx wtxNew;
    CCoinControl coin_control;

    // Create and send the transaction
    CReserveKey reservekey(pwallet);
    CAmount nFeeRequired;
    std::string strTxError;
    std::vector<CRecipient> vecSend;
    int nChangePosRet = -1;
    bool fSubtractFeeFromAmount = false;
    CRecipient recipient = {scriptPubKeyBurn, burnAmount, fSubtractFeeFromAmount};
    CRecipient recipient2 = {scriptTransferOwnerAsset, 0, fSubtractFeeFromAmount};
    vecSend.push_back(recipient);
    vecSend.push_back(recipient2);
    if (!pwallet->CreateTransactionWithReissueAsset(vecSend, wtxNew, reservekey, nFeeRequired, nChangePosRet, strTxError, coin_control, reissueAsset, DecodeDestination(address), myAssetOutPoints)) {
        if (!fSubtractFeeFromAmount && burnAmount + nFeeRequired > curBalance)
            strTxError = strprintf("Error: This transaction requires a transaction fee of at least %s", FormatMoney(nFeeRequired));
        throw JSONRPCError(RPC_WALLET_ERROR, strTxError);
    }

    CValidationState state;
    if (!pwallet->CommitTransaction(wtxNew, reservekey, g_connman.get(), state)) {
        strTxError = strprintf("Error: The transaction was rejected! Reason given: %s", state.GetRejectReason());
        throw JSONRPCError(RPC_WALLET_ERROR, strTxError);
    }

    UniValue result(UniValue::VARR);
    result.push_back(wtxNew.GetHash().GetHex());
    return result;
}


static const CRPCCommand commands[] =
{ //  category    name                      actor (function)         argNames
  //  ----------- ------------------------  -----------------------  ----------
    { "assets",   "issue",                  &issue,                  {"asset_name","qty","to_address","units","reissuable","has_ipfs","ipfs_hash"} },
    { "assets",   "getaddressbalances",     &getaddressbalances,     {"address", "minconf"} },
    { "assets",   "getassetdata",           &getassetdata,           {"asset_name"}},
    { "assets",   "getmyassets",            &getmyassets,            {}},
    { "assets",   "getassetaddresses",      &getassetaddresses,      {"asset_name"}},
    { "assets",   "transfer",               &transfer,               {"asset_name", "address", "amount"}},
    { "assets",   "reissue",                &reissue,                {"asset_name", "address", "amount", "reissuable", "new_ipfs"}}
};

void RegisterAssetRPCCommands(CRPCTable &t)
{
    for (unsigned int vcidx = 0; vcidx < ARRAYLEN(commands); vcidx++)
        t.appendCommand(commands[vcidx].name, &commands[vcidx]);
}<|MERGE_RESOLUTION|>--- conflicted
+++ resolved
@@ -268,19 +268,11 @@
             return NullUniValue;
 
         UniValue value(UniValue::VOBJ);
-<<<<<<< HEAD
-        value.push_back(Pair("name: ", asset.strName));
-        value.push_back(Pair("amount: ", ValueFromAmount(asset.nAmount)));
-        value.push_back(Pair("units: ", asset.units));
-        value.push_back(Pair("reissuable: ", asset.nReissuable));
-        value.push_back(Pair("has_ipfs: ", asset.nHasIPFS));
-=======
         value.push_back(Pair("name", asset.strName));
         value.push_back(Pair("amount", asset.nAmount));
         value.push_back(Pair("units", asset.units));
         value.push_back(Pair("reissuable", asset.nReissuable));
         value.push_back(Pair("has_ipfs", asset.nHasIPFS));
->>>>>>> 56659e91
         if (asset.nHasIPFS)
             value.push_back(Pair("ipfs_hash", asset.strIPFSHash));
 
